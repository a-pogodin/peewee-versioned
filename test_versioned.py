import unittest
import datetime
import os
import inspect

<<<<<<< HEAD
from peewee import CharField, DateField, BooleanField, SqliteDatabase, ForeignKeyField, Model
=======
from peewee import CharField, DateField, BooleanField, ForeignKeyField, SqliteDatabase
>>>>>>> c34bf073
from peewee_versioned import VersionedModel

sqlite_database = SqliteDatabase(':memory:')


# Basic example class
<<<<<<< HEAD
class BaseClass(Model):
=======
class BaseClass(VersionedModel):
>>>>>>> c34bf073
    class Meta:
        database = sqlite_database


<<<<<<< HEAD
class Person(BaseClass, VersionedModel):
=======
class Person(BaseClass):
>>>>>>> c34bf073
    name = CharField()
    birthday = DateField()
    is_relative = BooleanField()


class TestVersionedModel(unittest.TestCase):

    def setUp(self):
        Person.create_table()
        self.person_kwargs = {'name': 'test_person',
                              'birthday': datetime.date.today(),
                              'is_relative': True
                              }
        self.person = Person.create(**self.person_kwargs)

    def tearDown(self):
        Person.drop_table()

    def test_should_create_and_select_as_normal_model(self):
        loaded_person = Person.get(id=self.person.id)
        self.assertEqual(loaded_person, self.person)
        for key, value in self.person_kwargs.items():
            self.assertEqual(value, getattr(loaded_person, key))
            self.assertEqual(getattr(self.person, key), getattr(loaded_person, key))

    def test_should_update_as_normal_model(self):
        self.person.is_relative = False  # toggle
        self.person.save()
        loaded_person = Person.get(id=self.person.id)
        self.assertEqual(loaded_person.is_relative, False)

    def test_should_delete_as_normal_model(self):
        old_id = self.person.id
        self.person.delete_instance()
        self.assertRaises(Person.DoesNotExist, Person.get, id=old_id)

    def test_should_not_create_database_file(self):
        '''
        Make sure the nested class is inheriting the ':memory:' database setting.
        If not, the default ``peewee.db`` file will be created
        '''
        self.assertFalse(os.path.exists('peewee.db'))

    def test_should_create_nested_version_models(self):
        self.assertTrue(hasattr(Person, '_VersionModel'), 'Should have a _version_model attribute')
        self.assertTrue(issubclass(Person._VersionModel, Person))

    def test_should_not_infinitely_recurse_when_creating_nested_version_models(self):
        self.assertFalse(inspect.isclass(Person._VersionModel._VersionModel))
        self.assertTrue(Person._VersionModel._VersionModel is None)

    def test_version_model_should_have_same_attributes(self):
        current_version = self.person._get_current_version()
        for key, value in self.person_kwargs.items():
            self.assertEqual(getattr(current_version, key), value)

    def test_newly_created_model_should_have_deleted_false(self):
        current_version = self.person._get_current_version()
        self.assertFalse(current_version._deleted)

    def test_newly_created_version_model_should_have_valid_until_null(self):
        current_version = self.person._get_current_version()
        self.assertIsNone(current_version._valid_until)

    def test_deleteing_instance_should_create_new_version(self):
        original_versions = Person._VersionModel.select()
        self.assertEqual(len(original_versions), 1, 'should begin with one version')
        self.assertFalse(original_versions[0]._deleted)

        # delete the instance
        self.person.delete_instance()

        # reload the versions
        versions = Person._VersionModel.select()
        self.assertEqual(len(versions), 2, 'should now have 2 versions')

        # First one should have _valid_until == ``NULL`` and _deleted == ``True``.
        # The second one should not
        null_count = 0
        deleted_count = 0
        for version in versions:
            if version._valid_until is None:
                null_count += 1
            if version._deleted is True:
                deleted_count += 1
        self.assertEqual(null_count, 1)
        self.assertEqual(deleted_count, 1)

        # Check all attributes
        for key, value in self.person_kwargs.items():
            for version in versions:
                self.assertEqual(getattr(version, key), value)

    def test_update_should_create_new_version(self):
        original_versions = Person._VersionModel.select()
        self.assertEqual(len(original_versions), 1, 'should begin with one version')
        self.assertFalse(original_versions[0]._deleted)

        # modify the instance
        self.person.name = 'new name'
        self.person.save()

        # reload the versions
        versions = Person._VersionModel.select()
        self.assertEqual(len(versions), 2, 'should now have 2 versions')

        # current one should have _valid_until == ``NULL``
        # the second should have a real date
        null_count = 0
        for version in versions:
            if version._valid_until is None:
                null_count += 1
        self.assertEqual(null_count, 1)

        # Check attributes of old version
        old_version = (self.person._versions
                       .where(Person._VersionModel._valid_until.is_null(False))
                       )[0]
        for key, value in self.person_kwargs.items():
                self.assertEqual(getattr(old_version, key), value)

        # Check attributes of current version
        current_version = self.person._get_current_version()
        for key in self.person_kwargs.keys():
                self.assertEqual(getattr(current_version, key), getattr(self.person, key))

    def test_create_new_record_with_save_should_create_version(self):
        new_person = Person()
        for key, value in self.person_kwargs.items():
            setattr(new_person, key, value)
        new_person.save()

        self.assertIsNotNone(new_person._get_current_version())

    def test_version_model_should_have_version_id(self):
        current_version = self.person._get_current_version()
        self.assertEqual(current_version.version_id, 1)

    def test_parent_model_should_have_version_id(self):
        self.assertEqual(self.person.version_id, 1)

    def test_version_id_shold_increment(self):
        test_versions_names = ((num, str(num)) for num in range(2, 100))  # (2, '2'), (3, '3')...
        for version, name in test_versions_names:
            self.person.name = name
            self.person.save()
            # check
            current_version = self.person._get_current_version()
            self.assertEqual(current_version.version_id, version)
            self.assertEqual(self.person.version_id, version)

    def test_revert(self):
        version_1 = self.person_kwargs
        version_2 = version_1.copy()
        version_2['name'] = 'new_name'

        # first make a change
        for field, value in version_2.items():
            setattr(self.person, field, value)
        self.person.save()

        # verify it stuck
        for field, value in version_2.items():
            self.assertEqual(getattr(self.person, field), value)

        # save this new version 2 for latter
        version_2_instance = self.person._get_current_version()

        # revert to version 1 using an integer
        self.person.revert(1)
        # verify
        for field, value in version_1.items():
            self.assertEqual(getattr(self.person, field), value)

        # try to go back to version 2 again using an instance
        self.person.revert(version_2_instance)
        # verify
        for field, value in version_2.items():
            self.assertEqual(getattr(self.person, field), value)

        # check we are actually at version 4
        # 1 -> 2 -> 1 -> 2 == 4
        self.assertEqual(self.person.version_id, 4)

    def test_revert_negative_index(self):
        version_1 = self.person_kwargs
        version_2 = version_1.copy()
        version_2['name'] = 'new_name2'
        version_3 = version_1.copy()
        version_3['name'] = 'new_name3'
        version_4 = version_1.copy()
        version_4['name'] = 'new_name4'

        version_fields = (version_1, version_2, version_3, version_4)

        new_versions = version_fields[1:]

        # first make a change
        for version in new_versions:
            for field, value in version.items():
                setattr(self.person, field, value)
            self.person.save()

            # make sure the change is saved
            for field, value in version.items():
                self.assertEqual(getattr(self.person, field), value)

        # make the reversions and check they match
<<<<<<< HEAD
        for version_field in version_fields:
=======
        for enum, version_field in enumerate(version_fields):
>>>>>>> c34bf073
            self.person.revert(-3)
            for field, value in version_field.items():
                self.assertEqual(getattr(self.person, field), value)

        # check we are actually at version 8
        # 1 -> 2 -> 3 -> 4 -> 1 -> 2 -> 3 -> 4 == 8
        self.assertEqual(self.person.version_id, 8)

        # try to revert all the way back to version 2
        self.person.revert(-6)
        for field, value in version_2.items():
            self.assertEqual(getattr(self.person, field), value)


<<<<<<< HEAD
class School(BaseClass, VersionedModel):
=======
class School(BaseClass):
>>>>>>> c34bf073
    name = CharField()


class Student(BaseClass):
    name = CharField()
    school = ForeignKeyField(School, related_name='students')


class TestRelations(unittest.TestCase):
    def setUp(self):
        School.create_table()
<<<<<<< HEAD
        Student.create_table()

    def tearDown(self):
        School.drop_table()
        Student.drop_table()
=======
        Person.create_table()

    def tearDown(self):
        Person.drop_table()
>>>>>>> c34bf073

    def test_basic_relation(self):
        self.school = School()
        self.school.name = 'Montessori School'
        self.school.save()

        self.student = Student()
        self.student.name = 'Johnny Blue'
        self.student.school = self.school
        self.student.save()

<<<<<<< HEAD
        self.student2 = Student()
        self.student2.name = 'Johnny Blue2'
        self.student2.school = self.school
        self.student2.save()

        self.assertEqual(len(self.school.students), 2, 'Should have 2 students')
        self.assertEqual(self.student.school, self.school)
        self.assertEqual(self.student2.school, self.school)

=======
>>>>>>> c34bf073

if __name__ == '__main__':
    unittest.main()<|MERGE_RESOLUTION|>--- conflicted
+++ resolved
@@ -3,31 +3,19 @@
 import os
 import inspect
 
-<<<<<<< HEAD
 from peewee import CharField, DateField, BooleanField, SqliteDatabase, ForeignKeyField, Model
-=======
-from peewee import CharField, DateField, BooleanField, ForeignKeyField, SqliteDatabase
->>>>>>> c34bf073
 from peewee_versioned import VersionedModel
 
 sqlite_database = SqliteDatabase(':memory:')
 
 
 # Basic example class
-<<<<<<< HEAD
 class BaseClass(Model):
-=======
-class BaseClass(VersionedModel):
->>>>>>> c34bf073
     class Meta:
         database = sqlite_database
 
 
-<<<<<<< HEAD
 class Person(BaseClass, VersionedModel):
-=======
-class Person(BaseClass):
->>>>>>> c34bf073
     name = CharField()
     birthday = DateField()
     is_relative = BooleanField()
@@ -236,11 +224,7 @@
                 self.assertEqual(getattr(self.person, field), value)
 
         # make the reversions and check they match
-<<<<<<< HEAD
         for version_field in version_fields:
-=======
-        for enum, version_field in enumerate(version_fields):
->>>>>>> c34bf073
             self.person.revert(-3)
             for field, value in version_field.items():
                 self.assertEqual(getattr(self.person, field), value)
@@ -255,15 +239,11 @@
             self.assertEqual(getattr(self.person, field), value)
 
 
-<<<<<<< HEAD
 class School(BaseClass, VersionedModel):
-=======
-class School(BaseClass):
->>>>>>> c34bf073
     name = CharField()
 
 
-class Student(BaseClass):
+class Student(BaseClass, VersionedModel):
     name = CharField()
     school = ForeignKeyField(School, related_name='students')
 
@@ -271,18 +251,11 @@
 class TestRelations(unittest.TestCase):
     def setUp(self):
         School.create_table()
-<<<<<<< HEAD
         Student.create_table()
 
     def tearDown(self):
         School.drop_table()
         Student.drop_table()
-=======
-        Person.create_table()
-
-    def tearDown(self):
-        Person.drop_table()
->>>>>>> c34bf073
 
     def test_basic_relation(self):
         self.school = School()
@@ -294,7 +267,6 @@
         self.student.school = self.school
         self.student.save()
 
-<<<<<<< HEAD
         self.student2 = Student()
         self.student2.name = 'Johnny Blue2'
         self.student2.school = self.school
@@ -304,8 +276,6 @@
         self.assertEqual(self.student.school, self.school)
         self.assertEqual(self.student2.school, self.school)
 
-=======
->>>>>>> c34bf073
 
 if __name__ == '__main__':
     unittest.main()